#!/usr/bin/python3

import json
import logging
import math
import re
import requests
import sys

from datetime import datetime

from bs4 import BeautifulSoup

import mysecrets
from constants import states

class Tournament:
	id = None
	name = None
	date = None
	level = None
	state = None
	position = None

def geocode(address):
	logging.info('Google maps query: ' + address)
	baseURL = 'https://maps.googleapis.com/maps/api/geocode/json'
	reqURL = baseURL\
	         + '?address=' + address.replace(' ', '+')\
	         + '&key=' + mysecrets.maps_server_api_key

	# do query and check for errors
	resp = requests.get(reqURL)
	if resp.status_code != 200:
		logging.error('geocoding API returned HTTP status code '\
		              + str(resp.status_code)\
		              + ' (query was ' + reqURL + ')')
		return None

	# make sure geocoding was succesful
	retObj = json.loads(resp.text)
	if retObj['status'] != 'OK':
		logging.warning('geocoding API returned ' + retObj['status']\
		                + ' (query was ' + reqURL + ')')
		return None

	# get coordinates
	location = retObj['results'][0]['geometry']['location']

	# get country and state/province
	addrParts = retObj['results'][0]['address_components'] 
	country = [x for x in addrParts
	           if x['types'][0]=='country'][0]['short_name']

	if country == 'GB':
		# states not necessary for british tournaments
		place = 'UK'
	elif country == 'US' or country == 'CA':
		# get state or province
		for x in addrParts:
			if x['types'][0]=='administrative_area_level_1':
				place = x['short_name']
				break
	else:
		place = 'other'
	
	return [location['lat'], location['lng'], place]

# try to extract state from address
def addr2state(address):
	# iterate backwards though address words, searching for a place
	# we need to start at the end because state abbreivations might
	# appear in place names (statford ON avon)
	asplit = address.lower().split()
	asplit.reverse()
	for word in asplit:
		for state in states:
			if word == state[0].lower() or word == state[1].lower():
				return state[1]

	# nothing found
	return ''

# gets info for a specific tournament in HSQB's database
def getTournament(tid):
	tourney = Tournament()
	tourney.id = tid
	
	resp = requests.get('http://hsquizbowl.org/db/tournaments/' + str(tid))
	if resp.status_code != 200:
		logging.error('could not get tournament ' + str(tid)\
		              + ' from HSQB. HTTP status code '\
		              + str(resp.status_code))
		return None

	soup = BeautifulSoup(resp.text, features="html.parser")

	# tournament does not exist
	if soup.select_one('.FBError'):
		logging.info('tournament ' + str(tid) + ' does not exist')
		return None

	# tournament name is in first h2 in heading
	tourney.name = soup.select_one('.MultilineHeading h2').text

	# date is formatted as $LEVEL tournament on $DATE
	ldate = soup.select_one('.MultilineHeading h5').text
	datesplit = ldate.split(' tournament on ')
	if len(datesplit) < 2:
		# not listed, we can't use this
		logging.warn('level or date not listed for tournament '\
		      + str(tid) + '; ignoring')
		return None
	[level, datestr] = datesplit

	tourney.level = level[0]

	# account for multiple days
	datestr = datestr.split(' - ')[0]
	datestr = re.sub(r'-[0-9][0-9]', '', datestr)

	# check if date string was 'Month DD - Month DD YYYY', and append year
	if re.match(r'[A-Z][a-z]* [0-9][0-9]$', datestr):
		datestr += datesplit[1][-6:]

	# get address, if present
	fnames = soup.select('.FieldName')
	addrs = [f.parent for f in fnames if f.text == 'Address:']
	locs = [f.parent for f in fnames if f.text == 'Host location:']

	if locs: hloc = locs[0].text.replace('Host location: ', '')
	else: hloc = ''

	if addrs:
		# has an 'Address' field
		addr = addrs[0].text.replace('Address: ', '')
		# ignore online tournaments
		if addr.lower() in ['internet', 'the internet', 'online', 'cloud',
		                    'the cloud', 'skype', 'discord', 'zoom']:
			logging.info('tournament ' + str(tid) + ' is online; ignoring')
			# someone put "online" in address field, not location
			logging.info('god dammit, joe!')
			return None
	elif locs:
		# otherwise, we use the 'Host location' field
		addr = hloc
		
		# ignore tournaments without fixed dates
		if addr.lower() in ['tba', 'to be announced', 'undetermined',
		                    'unknown']:
			logging.warn('the location of tournament ' + str(tid)\
			             + ' is TBA; ignoring')
			return None
		
		# ignore tournaments in multiple locations
		if addr.lower() in ['various', 'multiple']:
			logging.info('tournament ' + str(tid)\
			             + ' is in multiple locations; ignoring')
			return None

<<<<<<< HEAD
=======
		# ignore online tournaments
		if addr.lower() in ['internet', 'the internet', 'online', 'cloud',
		                    'the cloud', 'skype', 'discord', 'zoom']:
			logging.info('tournament ' + str(tid) + ' is online; ignoring')
			return None
>>>>>>> 8861feae
	else:
		addr = ''
	
	# check if coordinates are listed
	respGPX = requests.get('http://hsquizbowl.org/db/tournaments/'\
	                       + str(tid) + '/gpx')
	soupGPX = BeautifulSoup(respGPX.text, features="html.parser")
	
	wpt = soupGPX.select_one('wpt')

	if wpt:
		# we have coordinates!
		lat = wpt['lat']
		lon = wpt['lon']
		place = addr2state(addr)

		# if no state/province is mentioned in address, see if we can
		# geocode it. we try this last to conserve API queries
		if not place:
			place = geocode(str(lat) + ', ' + str(lon))[2]
	elif addr.lower() in ['internet', 'the internet', 'online', 'cloud',
	                      'the cloud', 'skype', 'discord']:
		# online tournament are their own thing
		lat = 0
		lon = 0
		place = 'Online'
	else:
		# no GPX data found, let's geocode it ourselves
		if not addr:
			# no location, this tournament is useless to us
			logging.warn('location not available for tournament '\
			             + str(tid) + '; ignoring')
			return None
		
		# we now have an address string, which we can try to geocode
		location = geocode(addr)
		if not location and hloc and hloc != addr:
			# 'Address' gc failed, try 'Host Location' as a last resort
			location = geocode(hloc)

		if location:
			[lat, lon, place] = location
		else:
			# geocoding failed, we can't find the location
			logging.warn('geocoding failed for tournament '\
			             + str(tid) + '; ignoring')
			return None

	tourney.state = place
	tourney.position = (float(lat), float(lon))

	# get date
	try:
		tourney.date = datetime.strptime(datestr, '%B %d, %Y')
	except ValueError:
		logging.warn('malformed date for tournament ' + str(tid)\
		             + '; ignoring')
		return None
		
	return tourney

def getAllTournaments(start=1, end=1000000000):
	resp = requests.get('http://hsquizbowl.org/db/tournaments/dbstats.php')
	if resp.status_code != 200:
		logging.error('could not get DB stats from HSQB. HTTP status code '\
		              + str(resp.status_code))
		return []

	try:
		maxID = int(re.search(r'(?<=max=)[0-9]+', resp.text).group(0))
	except:
		logging.error('could not parse DB stats from HSQB')
		return []

	for tid in range(max(start,1), min(end,maxID) + 1):
		try:
			info = getTournament(tid)
		except KeyboardInterrupt:
			# user pressed ctrl-C, exit immediately
			raise
		except:
			logging.error('parser failed on tournament ' + str(tid))
		else:
			if info:
				logging.info('got tournament ' + str(tid))
				yield info

if __name__ == '__main__':
	for t in getAllTournaments(start=4900, end=4950):
		print(t.level + ': ' + t.name + ' | ' + str(t.date))
		print('   ' + t.state + ' ' + str(t.position))<|MERGE_RESOLUTION|>--- conflicted
+++ resolved
@@ -158,14 +158,11 @@
 			             + ' is in multiple locations; ignoring')
 			return None
 
-<<<<<<< HEAD
-=======
 		# ignore online tournaments
 		if addr.lower() in ['internet', 'the internet', 'online', 'cloud',
 		                    'the cloud', 'skype', 'discord', 'zoom']:
 			logging.info('tournament ' + str(tid) + ' is online; ignoring')
 			return None
->>>>>>> 8861feae
 	else:
 		addr = ''
 	
